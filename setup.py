#!/usr/bin/env python
from setuptools import setup

setup(
    name="tap-stripe",
<<<<<<< HEAD
    version="0.2.1",
=======
    version="0.1.1",
>>>>>>> af173622
    description="Singer.io tap for extracting data",
    author="Stitch",
    url="http://singer.io",
    classifiers=["Programming Language :: Python :: 3 :: Only"],
    py_modules=["tap_stripe"],
    install_requires=[
        "singer-python==5.2.3",
        "stripe==2.10.1",
    ],
    extras_require={
        'dev': [
            'ipdb',
            'pylint==2.1.1',
        ]
    },
    entry_points="""
    [console_scripts]
    tap-stripe=tap_stripe:main
    """,
    packages=["tap_stripe"],
    package_data = {
        "schemas": ["tap_stripe/schemas/*.json"]
    },
    include_package_data=True,
)<|MERGE_RESOLUTION|>--- conflicted
+++ resolved
@@ -3,11 +3,7 @@
 
 setup(
     name="tap-stripe",
-<<<<<<< HEAD
-    version="0.2.1",
-=======
-    version="0.1.1",
->>>>>>> af173622
+    version="0.1.2",
     description="Singer.io tap for extracting data",
     author="Stitch",
     url="http://singer.io",
