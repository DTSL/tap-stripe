--- conflicted
+++ resolved
@@ -132,8 +132,6 @@
           + " `%s`"
     LOGGER.info(msg, account.display_name)
 
-<<<<<<< HEAD
-=======
 def unwrap_data_objects(rec):
     """
     Looks for levels in the record that look like:
@@ -166,7 +164,6 @@
         if isinstance(v, list):
             rec[k] = [unwrap_data_objects(o) for o in rec[k]]
     return rec
->>>>>>> 7b54077b
 
 class DependencyException(Exception):
     pass
@@ -249,18 +246,12 @@
 
 
 def sync_stream(stream_name):
-<<<<<<< HEAD
-    LOGGER.info("Started syncing stream %s", stream_name)
-
-    catalog_entry = Context.get_catalog_entry(stream_name)
-    stream_schema = catalog_entry['schema']
-    stream_metadata = metadata.to_map(catalog_entry['metadata'])
-=======
     """
     Sync each stream, looking for newly created records. Updates are captured by events stream.
     """
+    LOGGER.info("Started syncing stream %s", stream_name)
+    
     stream_metadata = metadata.to_map(Context.get_catalog_entry(stream_name)['metadata'])
->>>>>>> 7b54077b
     extraction_time = singer.utils.now()
     replication_key = metadata.get(stream_metadata, (), 'valid-replication-keys')[0]
     # Invoice Items bookmarks on `date`, but queries on `created`
@@ -305,13 +296,8 @@
 
             # if the bookmark equals the stream bookmark, sync stream records
             if should_sync_stream:
-<<<<<<< HEAD
-                rec = transformer.transform(stream_obj.to_dict_recursive(),
-                                            stream_schema,
-=======
                 rec = transformer.transform(unwrap_data_objects(stream_obj.to_dict_recursive()),
                                             Context.get_catalog_entry(stream_name)['schema'],
->>>>>>> 7b54077b
                                             stream_metadata)
 
                 singer.write_record(stream_name,
@@ -329,15 +315,9 @@
                                           replication_key,
                                           max_bookmark)
 
-<<<<<<< HEAD
-            # sync sub streams
-            if should_sync_sub_stream:
-                sync_sub_stream(sub_stream_name, stream_obj)
-=======
                 # sync sub streams
                 if sub_stream_name and Context.is_selected(sub_stream_name):
                     sync_sub_stream(sub_stream_name, stream_obj, replication_key)
->>>>>>> 7b54077b
 
             # write state after every 100 records
             if (Context.new_counts[stream_name] % 100) == 0:
@@ -346,12 +326,6 @@
     singer.write_state(Context.state)
 
 
-<<<<<<< HEAD
-def sync_sub_stream(sub_stream_name, parent, save_bookmarks=True):
-    sub_stream_catalog_entry = Context.get_catalog_entry(sub_stream_name)
-    sub_stream_schema = sub_stream_catalog_entry['schema']
-    sub_stream_metadata = metadata.to_map(sub_stream_catalog_entry['metadata'])
-=======
 def sync_sub_stream(sub_stream_name,
                     parent_obj,
                     parent_replication_key,
@@ -360,42 +334,28 @@
     """
     Given a parent object, retrieve its values for the specified substream.
     """
->>>>>>> 7b54077b
     extraction_time = singer.utils.now()
     sdk_implementation = STREAM_SDK_OBJECTS[sub_stream_name]
 
     if sdk_implementation == stripe.InvoiceLineItem:
-        object_list = parent.lines.list()
+        object_list = parent_obj.lines.list()
     else:
         # If we want to increase the page size we can do
         # `limit=N` as a parameter here.
-        object_list = sdk_implementation.list(stripe_account=Context.config.get('account_id'), subscription=parent.id)
+        object_list = sdk_implementation.list(stripe_account=Context.config.get('account_id'), subscription=parent_obj.id)
 
     with Transformer(singer.UNIX_SECONDS_INTEGER_DATETIME_PARSING) as transformer:
-<<<<<<< HEAD
         for sub_stream_obj in object_list.auto_paging_iter():
             obj_ad_dict = sub_stream_obj.to_dict_recursive()
 
             if sdk_implementation == stripe.InvoiceLineItem:
-                obj_ad_dict["invoice"] = parent.id
-
-            rec = transformer.transform(obj_ad_dict,
-                                        sub_stream_schema,
-                                        sub_stream_metadata)
-=======
-        for sub_stream_obj in STREAM_SDK_OBJECTS[sub_stream_name].list(
-                # If we want to increase the page size we can do
-                # `limit=N` as a second parameter here.
-                stripe_account=Context.config.get('account_id'),
-                subscription=parent_obj.id
-        ).auto_paging_iter():
-
-            rec = transformer.transform(unwrap_data_objects(sub_stream_obj.to_dict_recursive()),
+                obj_ad_dict["invoice"] = parent_obj.id
+
+            rec = transformer.transform(unwrap_data_objects(obj_ad_dict),
                                         Context.get_catalog_entry(sub_stream_name)['schema'],
                                         metadata.to_map(
                                             Context.get_catalog_entry(sub_stream_name)['metadata']
                                         ))
->>>>>>> 7b54077b
 
             singer.write_record(sub_stream_name,
                                 rec,
@@ -405,16 +365,6 @@
             else:
                 Context.new_counts[sub_stream_name] += 1
 
-<<<<<<< HEAD
-            sub_stream_bookmark = parent.id
-
-            if save_bookmarks:
-                singer.write_bookmark(Context.state,
-                                      sub_stream_name,
-                                      'id',
-                                      sub_stream_bookmark)
-
-=======
             sub_stream_bookmark = parent_obj.get(parent_replication_key)
 
             if save_bookmarks:
@@ -422,7 +372,6 @@
                                       sub_stream_name,
                                       parent_replication_key,
                                       sub_stream_bookmark)
->>>>>>> 7b54077b
 
 def sync_event_updates():
     '''
@@ -433,16 +382,8 @@
     LOGGER.info("Started syncing event based updates")
 
     extraction_time = singer.utils.now()
-<<<<<<< HEAD
-    max_created_value = 0
-
-    created_bookmark = singer.get_bookmark(Context.state, 'events', 'last_created')
-    if not created_bookmark:
-        created_bookmark = 0
-=======
     bookmark_value = singer.get_bookmark(Context.state, 'events', 'updates_created') or 0
     max_created = bookmark_value
->>>>>>> 7b54077b
 
     for events_obj in STREAM_SDK_OBJECTS['events'].list(
             # If we want to increase the page size we can do
@@ -450,69 +391,13 @@
             stripe_account=Context.config.get('account_id'),
             # None passed to starting_after appears to retrieve
             # all of them so this should always be safe.
-<<<<<<< HEAD
-            # starting_after=singer.get_bookmark(Context.state, 'events', 'updates_id'),
-            created={"gte": created_bookmark}
-    ).auto_paging_iter():
-        event_resource_obj = events_obj.data.object
-        stream_name = EVENT_RESOURCE_TO_STREAM.get(event_resource_obj.object)
-        event_resource_stream = Context.get_catalog_entry(stream_name)
-
-        sub_stream_name = SUB_STREAMS.get(stream_name)
-        should_sync_stream = event_resource_stream and Context.is_selected(stream_name)
-        should_sync_sub_stream = should_sync_stream and sub_stream_name and Context.is_selected(sub_stream_name)
-=======
             **{"created[gt]": max_created}
     ).auto_paging_iter():
         event_resource_obj = events_obj.data.object
         stream_name = EVENT_RESOURCE_TO_STREAM.get(event_resource_obj.object)
->>>>>>> 7b54077b
 
         sub_stream_name = SUB_STREAMS.get(stream_name)
         # if we got an event for a selected stream, sync the updates for that stream
-<<<<<<< HEAD
-        if should_sync_stream:
-            with Transformer(singer.UNIX_SECONDS_INTEGER_DATETIME_PARSING) as transformer:
-                event_resource_metadata = metadata.to_map(event_resource_stream['metadata'])
-                rec = transformer.transform(event_resource_obj.to_dict_recursive(),
-                                            event_resource_stream['schema'],
-                                            event_resource_metadata)
-                # we've observed event_resources without ids (e.g. invoice.upcoming events)
-                parent_id = rec.get('id')
-                if parent_id:
-                    singer.write_record(stream_name,
-                                        rec,
-                                        time_extracted=extraction_time)
-
-                    Context.updated_counts[stream_name] += 1
-
-                    if should_sync_sub_stream:
-                        # TODO add subscription items support
-                        if sub_stream_name == "invoice_line_items":
-                            # retrieve parent object and query children
-                            # TODO avoid invoice loading
-                            try:
-                                # sometimes the invoice that presented in the event cannot be loaded, weird
-                                parent_object = STREAM_SDK_OBJECTS[stream_name].retrieve(parent_id)
-                            except stripe.error.InvalidRequestError as e:
-                                LOGGER.error("Failed to load invoice: %s", e)
-                                parent_object = None
-
-                            if parent_object:
-                                sync_sub_stream(sub_stream_name, parent_object, False)
-                else:
-                    LOGGER.warning('Caught %s event for %s without an id (event id %s)!',
-                                   events_obj.type,
-                                   stream_name,
-                                   events_obj.id)
-
-        if max_created_value < events_obj.created:
-            max_created_value = events_obj.created
-            singer.write_bookmark(Context.state,
-                                  'events',
-                                  'last_created',
-                                  max_created_value)
-=======
         if Context.get_catalog_entry(stream_name) and Context.is_selected(stream_name):
             with Transformer(singer.UNIX_SECONDS_INTEGER_DATETIME_PARSING) as transformer:
                 event_resource_metadata = metadata.to_map(
@@ -534,12 +419,6 @@
                                             time_extracted=extraction_time)
                         Context.updated_counts[stream_name] += 1
 
-                        if events_obj.created > max_created:
-                            max_created = events_obj.created
-                            singer.write_bookmark(Context.state,
-                                                  'events',
-                                                  'updates_created',
-                                                  max_created)
                         if sub_stream_name and Context.is_selected(sub_stream_name):
                             try:
                                 parent_object = STREAM_SDK_OBJECTS[stream_name].retrieve(object_id)
@@ -556,7 +435,12 @@
                                                 STREAM_REPLICATION_KEY[stream_name],
                                                 save_bookmarks=False,
                                                 updates=True)
->>>>>>> 7b54077b
+        if events_obj.created > max_created:
+            max_created = events_obj.created
+            singer.write_bookmark(Context.state,
+                                  'events',
+                                  'updates_created',
+                                  max_created)
 
     singer.write_state(Context.state)
 
